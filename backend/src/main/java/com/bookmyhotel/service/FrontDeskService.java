--- conflicted
+++ resolved
@@ -636,7 +636,6 @@
     }
 
     /**
-<<<<<<< HEAD
      * Convert room to room response
      */
     private RoomResponse convertToRoomResponse(Room room) {
@@ -668,134 +667,5 @@
         }
         
         return response;
-=======
-     * Get rooms for front desk operations with filtering and pagination
-     */
-    public Page<Map<String, Object>> getRooms(Pageable pageable, String search, String roomType, String status) {
-        String tenantId = TenantContext.getTenantId();
-        if (tenantId == null || tenantId.trim().isEmpty()) {
-            throw new IllegalStateException("Tenant context is not set");
-        }
-        
-        // Get the hotel for this tenant
-        List<Hotel> hotels = hotelRepository.findByTenantId(tenantId);
-        if (hotels.isEmpty()) {
-            throw new ResourceNotFoundException("No hotel found for tenant: " + tenantId);
-        }
-        
-        Hotel hotel = hotels.get(0);
-        
-        // Build the query with filters
-        List<Room> allRooms = roomRepository.findByHotelId(hotel.getId());
-        
-        // Apply filters
-        List<Room> filteredRooms = allRooms.stream()
-            .filter(room -> {
-                boolean matches = true;
-                
-                // Search filter (room number)
-                if (search != null && !search.trim().isEmpty()) {
-                    matches = matches && room.getRoomNumber().toLowerCase().contains(search.toLowerCase());
-                }
-                
-                // Room type filter
-                if (roomType != null && !roomType.trim().isEmpty()) {
-                    matches = matches && room.getRoomType().toString().equals(roomType);
-                }
-                
-                // Status filter
-                if (status != null && !status.trim().isEmpty()) {
-                    matches = matches && room.getStatus().toString().equals(status);
-                }
-                
-                return matches;
-            })
-            .toList();
-        
-        // Convert to Map for JSON response
-        List<Map<String, Object>> roomMaps = filteredRooms.stream()
-            .map(this::convertRoomToMap)
-            .toList();
-        
-        // Apply pagination manually
-        int start = (int) pageable.getOffset();
-        int end = Math.min((start + pageable.getPageSize()), roomMaps.size());
-        List<Map<String, Object>> pageContent = roomMaps.subList(start, end);
-        
-        return new PageImpl<>(pageContent, pageable, roomMaps.size());
-    }
-    
-    /**
-     * Update room status for housekeeping operations
-     */
-    public Map<String, Object> updateRoomStatus(Long roomId, String status, String notes) {
-        Room room = roomRepository.findById(roomId)
-            .orElseThrow(() -> new ResourceNotFoundException("Room not found with id: " + roomId));
-        
-        // Validate status
-        try {
-            RoomStatus roomStatus = RoomStatus.valueOf(status);
-            room.setStatus(roomStatus);
-            
-            // Update availability based on status
-            room.setIsAvailable(roomStatus == RoomStatus.AVAILABLE);
-            
-        } catch (IllegalArgumentException e) {
-            throw new IllegalArgumentException("Invalid room status: " + status);
-        }
-        
-        room.setUpdatedAt(LocalDateTime.now());
-        Room savedRoom = roomRepository.save(room);
-        
-        return convertRoomToMap(savedRoom);
-    }
-    
-    /**
-     * Get room by ID
-     */
-    public Map<String, Object> getRoomById(Long roomId) {
-        Room room = roomRepository.findById(roomId)
-            .orElseThrow(() -> new ResourceNotFoundException("Room not found with id: " + roomId));
-        
-        return convertRoomToMap(room);
-    }
-    
-    /**
-     * Convert Room entity to Map for JSON response
-     */
-    private Map<String, Object> convertRoomToMap(Room room) {
-        Map<String, Object> roomMap = new HashMap<>();
-        roomMap.put("id", room.getId());
-        roomMap.put("roomNumber", room.getRoomNumber());
-        roomMap.put("roomType", room.getRoomType().toString());
-        roomMap.put("status", room.getStatus().toString());
-        roomMap.put("capacity", room.getCapacity());
-        roomMap.put("pricePerNight", room.getPricePerNight());
-        roomMap.put("description", room.getDescription());
-        
-        // Get current guest if occupied
-        String currentGuest = null;
-        if (room.getStatus() == RoomStatus.OCCUPIED) {
-            // Find current reservation for this room
-            LocalDate today = LocalDate.now();
-            
-            // Use existing method to find overlapping reservations
-            List<Reservation> currentReservations = reservationRepository.findOverlappingReservations(
-                room.getId(), today, today.plusDays(1));
-            
-            // Filter for checked-in reservations
-            Optional<Reservation> checkedInReservation = currentReservations.stream()
-                .filter(r -> r.getStatus() == ReservationStatus.CHECKED_IN)
-                .findFirst();
-            
-            if (checkedInReservation.isPresent()) {
-                Reservation reservation = checkedInReservation.get();
-                currentGuest = reservation.getGuest().getFirstName() + " " + reservation.getGuest().getLastName();
-            }
-        }
-        
-        roomMap.put("currentGuest", currentGuest);
-        return roomMap;
->>>>>>> 3410bb63
     }
 }