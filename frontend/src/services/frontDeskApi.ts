--- conflicted
+++ resolved
@@ -32,7 +32,19 @@
   roomsUnderMaintenance: number;
 }
 
-<<<<<<< HEAD
+export interface FrontDeskRoom {
+  id: number;
+  roomNumber: string;
+  roomType: string;
+  status: 'AVAILABLE' | 'OCCUPIED' | 'MAINTENANCE' | 'OUT_OF_ORDER';
+  currentGuest?: string;
+  capacity: number;
+  pricePerNight: number;
+  description?: string;
+  lastCleaned?: string;
+  notes?: string;
+}
+
 export interface Room {
   id: number;
   roomNumber: string;
@@ -47,24 +59,7 @@
 }
 
 export interface RoomPage {
-  content: Room[];
-=======
-export interface FrontDeskRoom {
-  id: number;
-  roomNumber: string;
-  roomType: string;
-  status: 'AVAILABLE' | 'OCCUPIED' | 'MAINTENANCE' | 'OUT_OF_ORDER';
-  currentGuest?: string;
-  capacity: number;
-  pricePerNight: number;
-  description?: string;
-  lastCleaned?: string;
-  notes?: string;
-}
-
-export interface RoomPage {
   content: FrontDeskRoom[];
->>>>>>> 3410bb63
   page: {
     size: number;
     number: number;
@@ -494,14 +489,6 @@
   },
 
   /**
-<<<<<<< HEAD
-   * Get all rooms with pagination and filtering
-   */
-  getAllRooms: async (
-    token: string,
-    page: number = 0, 
-    size: number = 10, 
-=======
    * Get all rooms with pagination and filters for front desk
    */
   getRooms: async (
@@ -510,7 +497,6 @@
     size: number = 10,
     search?: string,
     roomType?: string,
->>>>>>> 3410bb63
     status?: string,
     tenantId: string | null = 'default'
   ): Promise<{ success: boolean; data?: RoomPage; message?: string }> => {
@@ -520,9 +506,6 @@
         size: size.toString(),
       });
       
-<<<<<<< HEAD
-      if (status && status !== 'ALL') {
-=======
       if (search && search.trim()) {
         params.append('search', search.trim());
       }
@@ -530,7 +513,6 @@
         params.append('roomType', roomType);
       }
       if (status) {
->>>>>>> 3410bb63
         params.append('status', status);
       }
 
@@ -556,28 +538,6 @@
   },
 
   /**
-<<<<<<< HEAD
-   * Update room status
-   */
-  updateRoomStatus: async (
-    token: string,
-    roomId: number, 
-    status: string,
-    tenantId: string | null = 'default'
-  ): Promise<{ success: boolean; data?: Room; message?: string }> => {
-    try {
-      const response = await fetch(
-        `${API_BASE_URL}/front-desk/rooms/${roomId}/status?status=${status}`,
-        {
-          method: 'PUT',
-          headers: getAuthHeaders(token, tenantId),
-        }
-      );
-
-      if (!response.ok) {
-        const errorData = await response.json();
-        throw new Error(errorData.message || 'Failed to update room status');
-=======
    * Update room status (for housekeeping operations)
    */
   updateRoomStatus: async (
@@ -613,7 +573,6 @@
           errorMessage = `Server error (${response.status}): ${response.statusText}`;
         }
         throw new Error(errorMessage);
->>>>>>> 3410bb63
       }
 
       const data = await response.json();
@@ -628,7 +587,77 @@
   },
 
   /**
-<<<<<<< HEAD
+   * Get room details by ID
+   */
+  getRoomById: async (
+    token: string,
+    roomId: number,
+    tenantId: string | null = 'default'
+  ): Promise<{ success: boolean; data?: FrontDeskRoom; message?: string }> => {
+    try {
+      const response = await fetch(`${API_BASE_URL}/front-desk/rooms/${roomId}`, {
+        method: 'GET',
+        headers: getAuthHeaders(token, tenantId),
+      });
+
+      if (!response.ok) {
+        const errorData = await response.json();
+        throw new Error(errorData.message || 'Failed to fetch room details');
+      }
+
+      const data = await response.json();
+      return { success: true, data };
+    } catch (error) {
+      console.error('Room details fetch error:', error);
+      return { 
+        success: false, 
+        message: error instanceof Error ? error.message : 'Failed to fetch room details' 
+      };
+    }
+  },
+
+  /**
+   * Get all rooms with pagination and filtering
+   */
+  getAllRooms: async (
+    token: string,
+    page: number = 0, 
+    size: number = 10, 
+    status?: string,
+    tenantId: string | null = 'default'
+  ): Promise<{ success: boolean; data?: { content: Room[]; page: { size: number; number: number; totalElements: number; totalPages: number; }; first: boolean; last: boolean; numberOfElements: number; empty: boolean; }; message?: string }> => {
+    try {
+      const params = new URLSearchParams({
+        page: page.toString(),
+        size: size.toString(),
+      });
+      
+      if (status && status !== 'ALL') {
+        params.append('status', status);
+      }
+
+      const response = await fetch(`${API_BASE_URL}/front-desk/rooms?${params.toString()}`, {
+        method: 'GET',
+        headers: getAuthHeaders(token, tenantId),
+      });
+
+      if (!response.ok) {
+        const errorData = await response.json();
+        throw new Error(errorData.message || 'Failed to fetch rooms');
+      }
+
+      const data = await response.json();
+      return { success: true, data };
+    } catch (error) {
+      console.error('Rooms fetch error:', error);
+      return { 
+        success: false, 
+        message: error instanceof Error ? error.message : 'Failed to fetch rooms' 
+      };
+    }
+  },
+
+  /**
    * Toggle room availability
    */
   toggleRoomAvailability: async (
@@ -639,44 +668,21 @@
     try {
       const response = await fetch(`${API_BASE_URL}/front-desk/rooms/${roomId}/toggle-availability`, {
         method: 'POST',
-=======
-   * Get room details by ID
-   */
-  getRoomById: async (
-    token: string,
-    roomId: number,
-    tenantId: string | null = 'default'
-  ): Promise<{ success: boolean; data?: FrontDeskRoom; message?: string }> => {
-    try {
-      const response = await fetch(`${API_BASE_URL}/front-desk/rooms/${roomId}`, {
-        method: 'GET',
->>>>>>> 3410bb63
-        headers: getAuthHeaders(token, tenantId),
-      });
-
-      if (!response.ok) {
-        const errorData = await response.json();
-<<<<<<< HEAD
+        headers: getAuthHeaders(token, tenantId),
+      });
+
+      if (!response.ok) {
+        const errorData = await response.json();
         throw new Error(errorData.message || 'Failed to toggle room availability');
-=======
-        throw new Error(errorData.message || 'Failed to fetch room details');
->>>>>>> 3410bb63
-      }
-
-      const data = await response.json();
-      return { success: true, data };
-    } catch (error) {
-<<<<<<< HEAD
+      }
+
+      const data = await response.json();
+      return { success: true, data };
+    } catch (error) {
       console.error('Room availability toggle error:', error);
       return { 
         success: false, 
         message: error instanceof Error ? error.message : 'Failed to toggle room availability' 
-=======
-      console.error('Room details fetch error:', error);
-      return { 
-        success: false, 
-        message: error instanceof Error ? error.message : 'Failed to fetch room details' 
->>>>>>> 3410bb63
       };
     }
   },
